--- conflicted
+++ resolved
@@ -114,11 +114,7 @@
   ))
 
   # Create the parse proc
-<<<<<<< HEAD
-  result.add(builder.generateParseProc())
-=======
   result.add(builder.genParseProc())
->>>>>>> 23621b0d
 
   # Instantiate a parser and return an instance
   result.add(replaceNodes(quote do:
